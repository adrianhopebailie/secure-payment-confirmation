--- conflicted
+++ resolved
@@ -20,19 +20,13 @@
 
 The rest of the document is organized into these sections:
 
-<<<<<<< HEAD
-- [Creating a credential](#creating-a-credential)
-- [Generating an assertion](#generating-an-assertion)
-- [Confirming a payment](#confirming-a-payment)
-=======
 - [Problem](#problem)
 - [Solution: Secure Payment Confirmation](#solution-secure-payment-confirmation)
 - [Proposed APIs](#proposed-apis)
   - [Creating a credential](#creating-a-credential)
-  - [Querying a credential](#querying-a-credential)
-  - [Authenticating a payment](#authenticating-a-payment)
+  - [Generating an assertion](#generating-an-assertion)
+  - [Confirming a payment](#confirming-a-payment)
 - [Acknowledgements](#acknowledgements)
->>>>>>> f26679e9
 
 ## Problem
 
@@ -187,11 +181,7 @@
 ```
 
 
-<<<<<<< HEAD
 ## Generating an assertion
-=======
-### Querying a credential
->>>>>>> f26679e9
 
 The creator of a `PaymentCredential` can use it to generate an assertion through the `navigator.credentials.get()` API, as if it is a vanilla `PublicKeyCredential`.
 
@@ -211,11 +201,7 @@
 });
 ```
 
-<<<<<<< HEAD
 ## Confirming a payment
-=======
-### Authenticating a payment
->>>>>>> f26679e9
 
 Any origin may invoke the [Payment Request API](https://w3c.github.io/payment-request/) with the `secure-payment-confirmation` payment method to prompt the user to verify a `PaymentCredential` created by any other origin. The `PaymentRequest.show()` method requires a user gesture. The browser will display a native user interface with the payment amount and the payee origin, which is taken to be the origin of the top-level context where the `PaymentRequest` API was invoked.
 
