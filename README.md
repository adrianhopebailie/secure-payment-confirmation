--- conflicted
+++ resolved
@@ -6,19 +6,13 @@
 
 The rest of the document is organized into these sections:
 
-<<<<<<< HEAD
-- [Creating a credential](#creating-a-credential)
-- [Querying a credential](#querying-a-credential)
-- [Confirming a payment](#confirming-a-payment)
-=======
 - [Problem](#problem)
 - [Solution: Secure Payment Confirmation](#solution-secure-payment-confirmation)
 - [Proposed APIs](#proposed-apis)
   - [Creating a credential](#creating-a-credential)
   - [Querying a credential](#querying-a-credential)
-  - [Authenticating a payment](#authenticating-a-payment)
+  - [Confirming a payment](#confirming-a-payment)
 - [Acknowledgements](#acknowledgements)
->>>>>>> 49643aff
 
 ## Problem
 
@@ -192,11 +186,7 @@
 });
 ```
 
-<<<<<<< HEAD
 ## Confirming a payment
-=======
-### Authenticating a payment
->>>>>>> 49643aff
 
 Any origin may invoke the [Payment Request API] in order to use a PaymentCredential to confirm a payment. The caller will either:
  - invoke the API using a known `instrumentId` (using the `secure-payment-confirmation` payment method identifier), or
@@ -278,7 +268,6 @@
 
 🚨 As a hack for the [pilot], the user agent will simply resolve `request.show()` with an exception. The caller is responsible for constructing a second Payment Request to open `fallbackUrl` inside a Secure Modal Window by abusing the Just-in-Time registration and skip-the-sheet features of Payment Handler API.
 
-<<<<<<< HEAD
 ### [Future] Using an RP provided Payment Handler
 
 The caller can invoke [Payment Request API] before the user selects a payment instrument and still leverage Secure Payment Confirmation. In this case the browser will prompt the user to select a payment instrument and then invoke the RP's Payment Handler which will invoke Secure Payment Confirmation.
@@ -323,16 +312,14 @@
 };
 ```
 
+## Privacy Considerations
+
+Regular PublicKeyCredentials can only be used to generate assertions by the origin that created them, preventing the credential from being used to track the user across origins. In contrast, the PaymentCredential can be used from any origin to generate an assertion.
+
+This behaviour is neccessary because payments are initiated by a variety of origins (e.g. merchants) who do not have a direct relationship with the relying party (e.g. the user's bank that issued their payment card). To protect the abuse of this API as a tracking tool it is only possible to invoke the Secure Payment Confirmation via the Payment Request API.
+
 [Payment Request API]: https://w3c.github.io/payment-handler/
 [Payment Handler API]: https://w3c.github.io/payment-request/
-=======
-## Privacy Considerations
-
-Regular PublicKeyCredentials can only be used to generate assertions by the origin that created them, preventing the credential from being used to track the user across origins. In contrast, the PaymentCredential can be used from any origin to generate an assertion.
-
-This behaviour is neccessary because payments are initiated by a variety of origins (e.g. merchants) who do not have a direct relationship with the relying party (e.g. the user's bank that issued their payment card). To protect the abuse of this API as a tracking tool it is only possible to invoke the Secure Payment Confirmation via the Payment Request API.
-
->>>>>>> 49643aff
 [PublicKeyCredential]: https://www.w3.org/TR/webauthn/#iface-pkcredential
 [Web Authentication]: https://www.w3.org/TR/webauthn/
 [pilot]: https://bit.ly/webauthn-to-pay-2020h2-pilot
